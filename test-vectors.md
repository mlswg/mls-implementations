--- conflicted
+++ resolved
@@ -79,9 +79,6 @@
 * `sibling[i]` is the node index of the sibling of the node with index `i` in a
   tree with `n_leaves` leaves
 
-<<<<<<< HEAD
-## Secret Tree
-=======
 ## Crypto Basics
 
 Parameters:
@@ -155,9 +152,7 @@
   * `kem_output_candidate, ciphertext_candidate = EncryptWithLabel(pub, label, context, plaintext)`
   * `DecryptWithLabel(priv, label, context, kem_output_candidate, ciphertext_candidate) == plaintext`
 
-
-## Encryption
->>>>>>> 963a0c15
+## Secret Tree
 
 Parameters:
 * Ciphersuite
