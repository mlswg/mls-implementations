--- conflicted
+++ resolved
@@ -457,19 +457,11 @@
     from the key schedule epoch and the `confirmed_transcript_hash` from the
     decrypted GroupContext
 
-<<<<<<< HEAD
 ## Tree Operations
-=======
-## Tree Validation
-
-Parameters:
-* Ciphersuite
->>>>>>> 469bd718
-
-Format:
-```text
-{
-<<<<<<< HEAD
+
+Format:
+```text
+{
   // Chosen by the generator
   "tree_before": /* hex-encoded TLS-serialized ratchet tree */,
   "proposal": /* hex-encoded TLS-serialized Proposal */,
@@ -487,7 +479,15 @@
   with index `proposal_sender` to `tree_before`.
 * Verify that serialized `candidate_tree_after` matches the provided `tree_after`
   value.
-=======
+
+## Tree Validation
+
+Parameters:
+* Ciphersuite
+
+Format:
+```text
+{
   "cipher_suite": /* uint16 */,
 
   // Chosen by the generator
@@ -542,7 +542,6 @@
   with index `0` adds a member.
 * A tree with unmerged leaves and skipping blanks in the parent hash links:
   the tree from [Figure 20](https://tools.ietf.org/html/draft-ietf-mls-protocol-17#appendix-A).
->>>>>>> 469bd718
 
 ## TreeKEM
 
