# Test vectors

We use test vectors as a way of testing basic, deterministic functions of the
MLS stack.  Each test harness should have a way to produce and verify test
vectors of a few kinds.  In this document we specify the format for test vectors
and how they are verified.

The idea here is to test the cryptographic operations underlying MLS without the
complexity of the full protocol.  We tackle the overall cryptographic operation
in pieces:

```
                           epoch_secret
                                |
|\ Ratchet                      |                            Secret /|
| \ Tree                        |                             Tree / |
|  \                            |                                 /  |
|   \                           V                                /   |
|    --> commit_secret --> epoch_secret --> encryption_secret -->    |
|   /                           |                                \   |
|  /                            |                                 \  |
| /                             |                                  \ |
|/                              |                                   \|
                                V
                           epoch_secret

<-------------> <----------------------------------> <--------------->
    TreeKEM                KeySchedule                   Encryption
```

The `TreeMath` and `Messages` testvectors verify basic tree math operations and
the syntax of the messages used for MLS (independent of semantics).

### Representation

* Test vectors are JSON serialized.
* Each test vector file is an array of objects in the form described here.
* `optional<type>` is serialized as the value itself or `null` if not present.
* MLS structs are binary encoded according to spec and represented as
  hex-encoded strings in JSON.
* HPKE and Signature public keys are encoded in the formats specified for
  HPKEPublicKey and SignaturePublicKey in the MLS specification, but as raw
  binary data, without the length prefix used in encoding those structs
* HPKE and Signature private keys are encoded as binary objects in the following
  formats:
  * HPKE private keys are encoded according to the `SerializePrivateKey` function
    for the HPKE method for the ciphersuite
  * ECDSA private keys are encoded using the `Field-Element-to-Octet-String`
    transformation (i.e., big-endian integers, as with HPKE ECDH private keys)
  * EdDSA private keys are encoded in their native byte string representation.


## Tree Math

Parameters:
* A range of test tree sizes

Format:

```
{
  "n_leaves": /* uint32 */,
  "n_nodes": /* uint32 */,
  "root": /* uint32 */,
  "left": [ /* array of optional<uint32> */ ],
  "right": [ /* array of optional<uint32> */ ],
  "parent": [ /* array of optional<uint32> */ ],
  "sibling": [ /* array of optional<uint32> */ ]
}
```

Verification:

* `n_nodes` is the number of nodes in the tree with `n_leaves` leaves
* `root` is the root node index of the tree
* `left[i]` is the node index of the left child of the node with index `i` in a
  tree with `n_leaves` leaves
* `right[i]` is the node index of the right child of the node with index `i` in
  a tree with `n_leaves` leaves
* `parent[i]` is the node index of the parent of the node with index `i` in a
  tree with `n_leaves` leaves
* `sibling[i]` is the node index of the sibling of the node with index `i` in a
  tree with `n_leaves` leaves

## Crypto Basics

Parameters:
* Ciphersuite

Format:

```text
{
  "cipher_suite": /* uint16 */,

  "ref_hash": {
    "label": /* string */,
    "value": /* hex-encoded binary data */,
    "out": /* hex-encoded binary data */,
  }

  "expand_with_label": {
    "secret": /* hex-encoded binary data */,
    "label": /* string */,
    "context": /* hex-encoded binary data */,
    "length": /* uint16 */,
    "out": /* hex-encoded binary data */,
  },

  "derive_secret": {
    "secret": /* hex-encoded binary data */,
    "label": /* string */,
    "out": /* hex-encoded binary data */,
  },

  "derive_tree_secret": {
    "secret": /* hex-encoded binary data */,
    "label": /* string */
    "generation": /* uint32 */
    "length": /* uint16 */
    "out": /* hex-encoded binary data */,
  },

  "sign_with_label": {
    "priv": /* hex-encoded binary data */,
    "pub": /* hex-encoded binary data */,
    "content": /* hex-encoded binary data */,
    "label": /* string */,
    "signature": /* hex-encoded binary data */,
  },

  "encrypt_with_label": {
    "priv": /* hex-encoded binary data */,
    "pub": /* hex-encoded binary data */,
    "label": /* string */,
    "context": /* hex-encoded binary data */,
    "plaintext": /* hex-encoded binary data */,
    "kem_output": /* hex-encoded binary data */,
    "ciphertext": /* hex-encoded binary data */,
  }
}
```

Verification:

* `ref_hash`: `out == RefHash(label, value)`
* `expand_with_label`: `out == ExpandWithLabel(secret, label, context, length)`
* `derive_secret`: `out == DeriveSecret(secret, label)`
* `derive_tree_secret`: `out == DeriveTreeSecret(secret, label, generation, length)`
* `sign_with_label`:
  * `VerifyWithLabel(pub, label, content, signature) == true`
  * `VerifyWithLabel(pub, label, content, SignWithLabel(priv, label, content)) == true`
* `encrypt_with_label`:
  * `DecryptWithLabel(priv, label, context, kem_output, ciphertext) == plaintext`
  * `kem_output_candidate, ciphertext_candidate = EncryptWithLabel(pub, label, context, plaintext)`
  * `DecryptWithLabel(priv, label, context, kem_output_candidate, ciphertext_candidate) == plaintext`

## Secret Tree

Parameters:
* Ciphersuite
* Number of leaves
* Set of generations

Format:

```text
{
  "cipher_suite": /* uint16 */,

  "sender_data": {
    "sender_data_secret": /* hex-encoded binary data */,
    "ciphertext": /* hex-encoded binary data */,
    "key": /* hex-encoded binary data */,
    "nonce": /* hex-encoded binary data */,
  },

  "encryption_secret": /* hex-encoded binary data */,
  "leaves": [
    [
      {
        "generation": /* uint32 */
        "handshake_key": /* hex-encoded binary data */,
        "handshake_nonce": /* hex-encoded binary data */,
        "application_key": /* hex-encoded binary data */,
        "application_nonce": /* hex-encoded binary data */,
      },
      ...
    ],
    ...
  ]
}
```

Verification:

* `sender_data`:
  * `key == sender_data_key(sender_data_secret, ciphertext)`
  * `nonce == sender_data_nonce(sender_data_secret, ciphertext)`
* Initialize a secret tree with a number of leaves equal to the number of
  entries in the `leaves` array, with `encryption_secret` as the root secret
* For each entry in `leaves`:
  * For each entry in the array `leaves[i]`, verify that:
    * `handshake_key = handshake_ratchet_key_[i]_[generation]`
    * `handshake_nonce = handshake_ratchet_nonce_[i]_[generation]`
    * `application_key = application_ratchet_key_[i]_[generation]`
    * `application_nonce = application_ratchet_nonce_[i]_[generation]`

The index `i` into the hash ratchets represents the leaf node with leaf index `i`. 

## Message Protection

Parameters:
* Ciphersuite

Format:

``` text
{
  "cipher_suite": /* uint16 */,

  "group_id": /* hex-encoded binary data */,
  "epoch": /* uint64 */,
  "tree_hash": /* hex-encoded binary data */,
  "confirmed_transcript_hash": /* hex-encoded binary data */,

  "signature_priv": /* hex-encoded binary data */,
  "signature_pub": /* hex-encoded binary data */,

  "encryption_secret": /* hex-encoded binary data */,
  "sender_data_secret": /* hex-encoded binary data */,
  "membership_key": /* hex-encoded binary data */,

  "proposal":  /* serialized Proposal */,
  "proposal_pub":  /* serialized MLSMessage(PublicMessage) */,
  "proposal_priv":  /* serialized MLSMessage(PrivateMessage) */,

  "commit":  /* serialized Commit */,
  "commit_pub":  /* serialized MLSMessage(PublicMessage) */,
  "commit_priv":  /* serialized MLSMessage(PrivateMessage) */,

  "application":  /* hex-encoded binary application data */,
  "application_priv":  /* serialized MLSMessage(PrivateMessage) */,
}
```

Verification:

* Construct a GroupContext object with the provided `cipher_suite`, `group_id`,
  `epoch`, `tree_hash`, and `confirmed_transcript_hash` values, and empty
  `extensions`
* For each of `proposal`, `commit` and `application`:
  * Initialize a secret tree for 2 members with the specified
  `encryption_secret`
  * In all of these tests, use the member with LeafIndex 1 as the sender
  * Verify that the `pub` message verifies with the provided `membership_key`
    and `signature_pub`, and produces the raw proposal / commit / application
    data
  * Verify that protecting the raw value with the provided `membership_key` and
    `signature_priv` produces a PublicMessage that verifies with `membership_key`
    and `signature_pub`
    * When protecting the Commit message, add the supplied confirmation tag
    * For the application message, instead verify that protecting as a
      PublicMessage fails
  * Verify that the `priv` message successfully unprotects using the secret tree
    constructed above and `signature_pub`
  * Verify that protecting the raw value with the secret tree,
    `sender_data_secret`, and `signature_priv` produces a PrivateMessage that
    unprotects with the secret tree, `sender_data_secret`, and `signature_pub`
    * When protecting the Commit message, add the supplied confirmation tag

## Key Schedule

Parameters:
* Ciphersuite
* Number of epochs

Format:

```text
{
  "cipher_suite": /* uint16 */,
  
  // Chosen by the generator
  "group_id": /* hex-encoded binary data */,
  "initial_init_secret": /* hex-encoded binary data */,

  "epochs": [
    {
      // Chosen by the generator
      "tree_hash": /* hex-encoded binary data */,
      "commit_secret": /* hex-encoded binary data */,
      "psk_secret": /* hex-encoded binary data */,
      "confirmed_transcript_hash": /* hex-encoded binary data */,
      
      // Computed values
      "group_context": /* hex-encoded binary data */,
      
      "joiner_secret": /* hex-encoded binary data */,
      "welcome_secret": /* hex-encoded binary data */,
      "init_secret": /* hex-encoded binary data */,
      
      "sender_data_secret": /* hex-encoded binary data */,
      "encryption_secret": /* hex-encoded binary data */,
      "exporter_secret": /* hex-encoded binary data */,
      "epoch_authenticator": /* hex-encoded binary data */,
      "external_secret": /* hex-encoded binary data */,
      "confirmation_key": /* hex-encoded binary data */,
      "membership_key": /* hex-encoded binary data */,
      "resumption_psk": /* hex-encoded binary data */,

      "external_pub": /* hex-encoded binary data */,
      "exporter": {
        "label": /* string */,
        "context: /* hex-encoded binary data*/,
        "length": /* uint32 */,
        "secret": /* hex-encoded binary data */
      }
    },
    ...
  ]
}
```

Verification:
* Initialize the first key schedule epoch for the group [as defined in the
  specification](https://github.com/mlswg/mls-protocol/blob/master/draft-ietf-mls-protocol.md#group-creation),
  using `group_id`, `initial_tree_hash`, and `initial_init_secret` for the
  non-constant values. Note that `psk_secret` can sometimes be the all zero vector.
* For epoch `epoch[i]`:
  * Construct a GroupContext with the following contents:
    * `cipher_suite` as specified
    * `group_id` as specified
    * `epoch = i`
    * `tree_hash` as specified
    * `confirmed_transcript_hash` as specified
    * `extensions = {}`
  * Verify that group context matches the provided `group_context` value
  * Verify that the key schedule outputs are as specified given the following
    inputs:
    * `init_key` from the prior epoch or `initial_init_secret`
    * `commit_secret` as specified and `psk_secret` (if present)
    * `GroupContext_[n]` as computed above
  * Verify the `external_pub` is the public key output from `KEM.DeriveKeyPair(external_secret)`
  * Verify the `exporter.secret` is the value output from `MLS-Exporter(exporter.label, exporter.context, exporter.length)`

## Pre-Shared Keys

Parameters:
* Ciphersuite
* Number of PreSharedKeys

Format:

```text
{
  "cipher_suite": /* uint16 */,

  // Chosen by the generator
  "psks": [
    {
      "psk_id": /* hex-encoded binary data */,
      "psk": /* hex-encoded binary data */,
      "psk_nonce": /* hex-encoded binary data */,
    },
    ...
  ],

  // Computed values
  "psk_secret": /* hex-encoded binary data */,
}
```

Verification:
* For each PreSharedKey in `psks`, compute `PreSharedKeyID` with external
  `PSKType` and with provided `psk_id` and `psk_nonce`
* Use the computed `PreSharedKeyID` values and provided `psk` values to
  compute the `psk_secret` as described in
  [the specification](https://datatracker.ietf.org/doc/html/draft-ietf-mls-protocol-17#name-pre-shared-keys)
  and verify that it matches the provided `psk_secret`

## Commits and Transcript Hashes

Parameters:
* Ciphersuite

Format:

```text
{
  "cipher_suite": /* uint16 */,

  // Chosen by the generator
  "group_id": /* hex-encoded binary data */,
  "epoch": /* uint64 */,
  "tree_hash_before": /* hex-encoded binary data */,
  "confirmed_transcript_hash_before": /* hex-encoded binary data */,
  "interim_transcript_hash_before": /* hex-encoded binary data */,
  "credential": /* hex-encoded binary data */,

  "membership_key": /* hex-encoded binary data */,
  "confirmation_key": /* hex-encoded binary data */,
  "commit": /* hex-encoded TLS-serialized MLSPlaintext(Commit) */
  
  // Computed values
  "group_context": /* hex-encoded binary data */,
  "confirmed_transcript_hash_after": /* hex-encoded binary data */,
  "interim_transcript_hash_after": /* hex-encoded binary data */,
}
```

Verification:
* Verify that `confirmed_transcript_hash_after` and
  `interim_transcript_hash_after` are the result of updating
  `interim_transcript_hash_before` with `commit`
* Verify that group context matches the provided `group_context` value
* Verify that `commit.confirmation_tag` is present and verifies using
  `confirmed_transcript_hash_after` and `confirmation_key`
* Verify that the commit has a valid signature using the `credential`
* Verify that `commit.membership_tag` is present and verifies using
  `membership_key` and a GroupContext object with the following contents:
  * `group_id = group_id`
  * `epoch = epoch`
  * `tree_hash = tree_hash_before`
  * `confirmed_transcript_hash = confirmed_transcript_hash_before`
  * `extensions = {}`

## Welcome

Parameters:
* Ciphersuite

Format:

```text
{
  "cipher_suite": /* uint16 */,

  // Chosen by the generator
  "init_priv": /* hex-encoded serialized HPKE private key */,
  "signer_pub": /* hex-encoded serialized signature public key */,

  "key_package": /* hex-encoded serialized MLSMessage(KeyPackage) */,
  "welcome": /* hex-encoded serialized MLSMessage(Welcome) */,
}
```

Verification:
* Decrypt the Welcome message:
  * Identify the entry in `welcome.secrets` corresponding to `key_package`
  * Decrypt the encrypted group secrets using `init_priv`
  * Decrypt the encrypted group info
* Verify the signature on the decrypted group info using `signer_pub`
* Verify the `confirmation_tag` in the decrypted group info:
  * Initialize a key schedule epoch using the decrypted `joiner_secret` and no PSKs
  * Recompute a candidate `confirmation_tag` value using the `confirmation_key`
    from the key schedule epoch and the `confirmed_transcript_hash` from the
    decrypted GroupContext

## Tree Validation

Parameters:
* Ciphersuite

Format:
```text
{
  "cipher_suite": /* uint16 */,

  // Chosen by the generator
  "tree": /* hex-encoded binary data */,
  "group_id": /* hex-encoded binary data */,

  // Computed values
  "resolutions": [
    [uint32, ...],
  ...
  ],

  "tree_hashes": [
    /* hex-encoded binary data */,
  ...
  ]
}
```

`tree` contains a TLS-serialized ratchet tree, as in
[the `ratchet_tree` extension](https://tools.ietf.org/html/draft-ietf-mls-protocol-17#section-12.4.3.3)

Verification:
* Verify that the resolution of each node in tree with node index `i` matches
  `resolutions[i]`.
* Verify that the tree hash of each node in tree with node index `i` matches
  `tree_hashes[i]`.
* [Verify the parent hashes](https://tools.ietf.org/html/draft-ietf-mls-protocol-17#section-7.9.2)
  of `tree` as when joining the group.
* Verify the signatures on all leaves of `tree` using the provided `group_id`
  as context.

### Origins of Test Trees
Trees in the test vector are ordered according to increasing complexity. Let
`get_tree(n)` denote the tree generated as follows: Initialize a tree
with a single node. For `i=0` to `n - 1`, leaf with leaf index `i`
commits adding a member (with leaf index `i + 1`).

Note that the following tests cover `get_tree(n)` for all `n` in
`[2, 3, ..., 9, 32, 33, 34]`.

* Full trees: `get_tree(n)` for `n` in `[2, 4, 8, 32]`.
* A tree with internal blanks: start with `get_tree(8)`; then the leaf with
  index `0` commits removing leaves `2` and `3`, and adding new member.
* Trees with trailing blanks: `get_tree(n)` for `n` in `[3, 5, 7, 33]`.
* A tree with internal blanks and skipping blanks in the parent hash links:
  start with `get_tree(8)`; then the leaf with index `0` commits removing
  leaves `1`, `2` and `3`.
* Trees with skipping trailing blanks in the parent hash links:
  `get_tree(n)` for `n` in `[3, 34]`.
* A tree with unmerged leaves: start with `get_tree(7)`, then the leaf
  with index `0` adds a member.
* A tree with unmerged leaves and skipping blanks in the parent hash links:
  the tree from [Figure 20](https://tools.ietf.org/html/draft-ietf-mls-protocol-17#appendix-A).

## TreeKEM

Parameters:
* Ciphersuite
* Test tree structure

Format:

``` text
{
  "cipher_suite": /* uint16 */,

  "group_id": /* hex encoded binary data */,
  "epoch": /* uint64 */,
  "confirmed_transcript_hash": /* hex encoded binary data */,

  "ratchet_tree": /* hex-encoded optional<Node> ratchet_tree<V> */,

  "leaves_private": [
    {
      "index": /* uint32 leaf index */,
      "encryption_priv": /* hex-encoded HPKE private key for the leaf node */,
      "signature_priv": /* hex-encoded signatrure private key for the leaf node */,
      "path_secrets": [
        {
          "node": /* uint32 node index (in the array representation of the tree) */,
          "path_secret": /* hex encoded binary path secret */
        }
        ...
      ]
    }
    ...
  ],

  "update_paths": [
    {
      "sender": /* uint32 leaf index */,
      "update_path": /* hex-encoded UpdatePath */,
      "path_secrets": [
        /* hex-encoded binary data, null for j == i */
        ...
      ],
      "commit_secret": /* hex-encoded binary data */
      "tree_hash_after": /* hex-encoded binary data */
    }
    ...
  ],'

}
```

When creating or processing an UpdatePath, the GroupContext object used as
context should have the following values:

* `cipher_suite`, `group_id`, `epoch`, and `confirmed_transcript_hash` as provided
* `tree_hash` reflecting `ratchet_tree` as updated by the UpdatePath
* Empty `extensions`

Verification:
* For each entry in `leaves_private`, initialize a private TreeKEM state
  `leaf_private[index]` in the following way:
  * Associate `encryption_priv` and `signature_priv` with the leaf node
  * For each entry in `path_secrets`:
    * Identify the node in the tree with node index `node` in the array
      representation of the tree
    * Set the private value at this node based on `path_secret`
  * Verify that the resulting private state `leaf_private[i]` is consistent with
    the `ratchet_tree`, in the sense that for every node in the private state,
    the corresponding node in the tree is (a) not blank and (b) contains the
    public key corresponding to the private key in the private state.
* Construct a GroupContext object using the provided `cipher_suite`, `group_id`,
  `epoch`, and `confirmed_transcript_hash`, and the root tree hash of
  `ratchet_tree`
* For each entry in `update_paths`:
  * Verify that `update_path` is parent-hash valid relative to
    `ratchet_tree`
  * For each leaf node index `j != i` for which the leaf node is not blank:
    * Process `update_path` using `private_leaf[j]`
    * Verify that `path_secrets[j]` is the decrypted path secret
    * Verify that `commit_secret` is the resulting commit secret
  * Compute the ratchet tree that results from merging `update_path`
    into `ratchet_tree`, and verify that its root tree hash is equal to
    `.tree_hash_after`
  * Create a new UpdatePath `new_update_path`, using `ratchet_tree`,
    `leaves[i].signature_priv`, and the GroupContext computed above.  Note the
    resulting commit secret `new_commit_secret`
  * For each leaf node index `j != i` for which the leaf node is not blank:
    * Process `new_update_path` using `private_leaf[j]`
    * Verify that the resulting commit secret is `new_commit_secret`

## Messages

Parameters:
* (none)

Format:
``` text
{
<<<<<<< HEAD
  "key_package": /* serialized KeyPackage */,
  "capabilities": /* serialized Capabilities */,
  "lifetime": /* serialized {uint64 not_before; uint64 not_after;} */,
  "ratchet_tree": /* serialized optional<Node> ratchet_tree<V>; */,

  "group_info": /* serialized GroupInfo */,
  "group_secrets": /* serialized GroupSecrets */,
  "welcome": /* serialized Welcome */,

  "public_group_state": /* serialized PublicGroupState */,

  "add_proposal": /* serialized Add */,
  "update_proposal": /* serialized Update */,
  "remove_proposal": /* serialized Remove */,
  "pre_shared_key_proposal": /* serialized PreSharedKey */,
  "re_init_proposal": /* serialized ReInit */,
  "external_init_proposal": /* serialized ExternalInit */,
  "app_ack_proposal": /* serialized AppAck */,

  "commit": /* serialized Commit */,

  "mls_plaintext_application": /* serialized MLSPlaintext(ApplicationData) */,
  "mls_plaintext_proposal": /* serialized MLSPlaintext(Proposal(*)) */,
  "mls_plaintext_commit": /* serialized MLSPlaintext(Commit) */,
  "mls_ciphertext": /* serialized MLSCiphertext */,
=======
  /* Serialized MLSMessage with MLSMessage.wire_format == mls_welcome */
  "mls_welcome": "...",
  /* Serialized MLSMessage with MLSMessage.wire_format == mls_group_info */
  "mls_group_info": "...",
  /* Serialized MLSMessage with MLSMessage.wire_format == mls_key_package */
  "mls_key_package": "...",

  /* Serialized optional<Node> ratchet_tree<1..2^32-1>; */
  "ratchet_tree": "...",
  /* Serialized GroupSecrets */
  "group_secrets": "...",

  "add_proposal":                      /* Serialized Add */,
  "update_proposal":                   /* Serialized Update */,
  "remove_proposal":                   /* Serialized Remove */,
  "pre_shared_key_proposal":           /* Serialized PreSharedKey */,
  "re_init_proposal":                  /* Serialized ReInit */,
  "external_init_proposal":            /* Serialized ExternalInit */,
  "group_context_extensions_proposal": /* Serialized GroupContextExtensions */,

  "commit": /* Serialized Commit */,

  /* Serialized MLSMessage with
       MLSMessage.wire_format == mls_public_message and
       MLSMessage.public_message.content.content_type == application */
  "public_message_application": "...",
  /* Serialized MLSMessage with
       MLSMessage.wire_format == mls_public_message and
       MLSMessage.public_message.content.content_type == proposal */
  "public_message_proposal": "...",
  /* Serialized MLSMessage with
       MLSMessage.wire_format == mls_public_message and
       MLSMessage.public_message.content.content_type == commit */
  "public_message_commit": "...",
  /* Serialized MLSMessage with MLSMessage.wire_format == mls_private_message */
  "private_message": "...",
>>>>>>> 469bd718
}
```

As elsewhere, the serialized binary objects are hex-encoded.

Verification:
* The contents of each field must decode using the corresponding structure
* Each decoded object must re-encode to produce the bytes in the test vector
* The signature on each message must be valid

The specific contents of the objects are chosen by the creator of the test
vectors.  The objects produced must be syntactically valid. The optional MAC
values may be invalid but should be populated.

## Passive Client Scenarios

This section describes a class of test vectors that verify that a client can
"follow along" with group operations (rather than a single test vector).  A test
vector as described in this section represents a scenario in which a client is
added to a group with a Welcome, and verifies that the client can follow along
as the group evolves.

Parameters:
* Ciphersuite
* Operations to be performed on the group

Format:
``` text
{
  "cipher_suite": /* uint16 */,

  "key_package": /* serialized KeyPackage */,
  "signature_priv":  /* hex-encoded binary data */,
  "encryption_priv": /* hex-encoded binary data */,
  "init_priv": /* hex-encoded binary data */,

  "welcome":  /* serialized MLSMessage (Welcome) */,
  "initial_epoch_authenticator":  /* hex-encoded binary data */,
  
  "epochs": [
    {
      "proposals": [
        /* serialized MLSMessage (PublicMessage or PrivateMessage) */,
        /* serialized MLSMessage (PublicMessage or PrivateMessage) */,
      ],
      "commit": /* serialized MLSMessage (PublicMessage or PrivateMessage) */,
      "epoch_authenticator": /* hex-encoded binary data */,
    },
    // ...
  ]
}
```

Verification:

* Verify that `signature_priv`, `leaf_priv`, and `init_priv` correspond to the
  public keys (`signature_key`, `encryption_key`, and `init_key`) in the KeyPackage object described by `key_package`
* Join the group using the Welcome message described by `welcome`
* Verify that the locally computed `epoch_authenticator` value is equal to the
  `initial_epoch_authenticator` value
* For each entry in `epochs`:
  * Apply the Commit from `commit`, using any values from `proposals` that are
    incorporated by reference in the Commit
  * Verify that the locally computed `epoch_authenticator` value is equal to the
    `epoch_authenticator` value in the epoch object<|MERGE_RESOLUTION|>--- conflicted
+++ resolved
@@ -618,33 +618,6 @@
 Format:
 ``` text
 {
-<<<<<<< HEAD
-  "key_package": /* serialized KeyPackage */,
-  "capabilities": /* serialized Capabilities */,
-  "lifetime": /* serialized {uint64 not_before; uint64 not_after;} */,
-  "ratchet_tree": /* serialized optional<Node> ratchet_tree<V>; */,
-
-  "group_info": /* serialized GroupInfo */,
-  "group_secrets": /* serialized GroupSecrets */,
-  "welcome": /* serialized Welcome */,
-
-  "public_group_state": /* serialized PublicGroupState */,
-
-  "add_proposal": /* serialized Add */,
-  "update_proposal": /* serialized Update */,
-  "remove_proposal": /* serialized Remove */,
-  "pre_shared_key_proposal": /* serialized PreSharedKey */,
-  "re_init_proposal": /* serialized ReInit */,
-  "external_init_proposal": /* serialized ExternalInit */,
-  "app_ack_proposal": /* serialized AppAck */,
-
-  "commit": /* serialized Commit */,
-
-  "mls_plaintext_application": /* serialized MLSPlaintext(ApplicationData) */,
-  "mls_plaintext_proposal": /* serialized MLSPlaintext(Proposal(*)) */,
-  "mls_plaintext_commit": /* serialized MLSPlaintext(Commit) */,
-  "mls_ciphertext": /* serialized MLSCiphertext */,
-=======
   /* Serialized MLSMessage with MLSMessage.wire_format == mls_welcome */
   "mls_welcome": "...",
   /* Serialized MLSMessage with MLSMessage.wire_format == mls_group_info */
@@ -681,7 +654,6 @@
   "public_message_commit": "...",
   /* Serialized MLSMessage with MLSMessage.wire_format == mls_private_message */
   "private_message": "...",
->>>>>>> 469bd718
 }
 ```
 
