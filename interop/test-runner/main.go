--- conflicted
+++ resolved
@@ -53,14 +53,11 @@
 	ActionHandlePendingCommit            ScriptAction = "handlePendingCommit"
 	ActionProtect                        ScriptAction = "protect"
 	ActionUnprotect                      ScriptAction = "unprotect"
-<<<<<<< HEAD
+	ActionReInit                         ScriptAction = "reinit"
+	ActionBranch                         ScriptAction = "branch"
 	ActionNewMemberAddProposal           ScriptAction = "newMemberAddProposal"
 	ActionAddExternalSigner              ScriptAction = "addExternalSigner"
 	ActionExternalSignerProposal         ScriptAction = "externalSignerProposal"
-=======
-	ActionReInit                         ScriptAction = "reinit"
-	ActionBranch                         ScriptAction = "branch"
->>>>>>> 7f3a6cb8
 
 	TimeoutSeconds = 120
 )
@@ -176,19 +173,6 @@
 	Ciphertext int `json:"ciphertext"`
 }
 
-<<<<<<< HEAD
-type NewMemberAddProposalStepParams struct {
-	Joiner string `json:"joiner"`
-}
-
-type AddExternalSignerStepParams struct {
-	Signer string `json:"signer"`
-}
-
-type ExternalSignerProposalStepParams struct {
-	Member      string              `json:"member"`
-	Description ProposalDescription `json:"description"`
-=======
 type ReInitStepParams struct {
 	Proposer          string          `json:"proposer"`
 	Committer         string          `json:"committer"`
@@ -206,7 +190,19 @@
 	ForcePath    bool            `json:"force_path"`
 	ExternalTree bool            `json:"external_tree"`
 	Extensions   []*pb.Extension `json:"extensions"`
->>>>>>> 7f3a6cb8
+}
+
+type NewMemberAddProposalStepParams struct {
+	Joiner string `json:"joiner"`
+}
+
+type AddExternalSignerStepParams struct {
+	Signer string `json:"signer"`
+}
+
+type ExternalSignerProposalStepParams struct {
+	Member      string              `json:"member"`
+	Description ProposalDescription `json:"description"`
 }
 
 func (step *ScriptStep) UnmarshalJSON(data []byte) error {
@@ -1065,31 +1061,16 @@
 
 		config.stateID[step.Actor] = resp.StateId
 
-<<<<<<< HEAD
-	case ActionNewMemberAddProposal:
-		var params NewMemberAddProposalStepParams
-=======
 	// XXX(RLB): This step does not store anything in the transcript.  With the
 	// KeyPackages and whatnot, it would be too complicated.  When we refactor to
 	// make the transcript tracking more elegant, we can add the tracking here.
 	case ActionReInit:
 		var params ReInitStepParams
->>>>>>> 7f3a6cb8
-		err := json.Unmarshal(step.Raw, &params)
-		if err != nil {
-			return err
-		}
-
-<<<<<<< HEAD
-		// Get a GroupInfo from the `actor`
-		var groupInfo []byte
-		{
-			client := config.ActorClients[step.Actor]
-			req := &pb.GroupInfoRequest{
-				StateId: config.stateID[step.Actor],
-			}
-			resp, err := client.rpc.GroupInfo(ctx(), req)
-=======
+		err := json.Unmarshal(step.Raw, &params)
+		if err != nil {
+			return err
+		}
+
 		// Compute sets of members less the committer and the welcomer
 		notCommitter := map[string]bool{params.Proposer: true, params.Welcomer: true}
 		notWelcomer := map[string]bool{params.Proposer: true, params.Committer: true}
@@ -1158,24 +1139,10 @@
 				Extensions:  params.Extensions,
 			}
 			resp, err := client.rpc.ReInitProposal(ctx(), req)
->>>>>>> 7f3a6cb8
-			if err != nil {
-				return err
-			}
-
-<<<<<<< HEAD
-			groupInfo = resp.GroupInfo
-		}
-
-		// Get a self-signed Add proposal from the joiner
-		{
-			client := config.ActorClients[params.Joiner]
-			req := &pb.NewMemberAddProposalRequest{
-				GroupInfo: groupInfo,
-				Identity:  []byte(params.Joiner),
-			}
-			resp, err := client.rpc.NewMemberAddProposal(ctx(), req)
-=======
+			if err != nil {
+				return err
+			}
+
 			proposal = resp.Proposal
 		}
 
@@ -1204,36 +1171,10 @@
 			}
 
 			resp, err := client.rpc.HandlePendingReInitCommit(ctx(), handleReq)
->>>>>>> 7f3a6cb8
-			if err != nil {
-				return err
-			}
-
-<<<<<<< HEAD
-			config.transactionID[params.Joiner] = resp.TransactionId
-			config.StoreMessage(index, "proposal", resp.Proposal)
-			config.StoreMessage(index, "init_priv", resp.InitPriv)
-			config.StoreMessage(index, "encryption_priv", resp.EncryptionPriv)
-			config.StoreMessage(index, "signature_priv", resp.SignaturePriv)
-		}
-
-	case ActionAddExternalSigner:
-		var params AddExternalSignerStepParams
-		err := json.Unmarshal(step.Raw, &params)
-		if err != nil {
-			return err
-		}
-
-		// Create the external signer
-		var externalSender []byte
-		{
-			client := config.ActorClients[params.Signer]
-			req := &pb.CreateExternalSignerRequest{
-				CipherSuite: config.CipherSuite,
-				Identity:    []byte(params.Signer),
-			}
-			resp, err := client.rpc.CreateExternalSigner(ctx(), req)
-=======
+			if err != nil {
+				return err
+			}
+
 			reinitIDs[params.Committer] = resp.ReinitId
 			keyPackages[params.Committer] = resp.KeyPackage
 			epochAuthenticator = resp.EpochAuthenticator
@@ -1283,25 +1224,10 @@
 				ExternalTree: params.ExternalTree,
 			}
 			resp, err := client.rpc.ReInitWelcome(ctx(), req)
->>>>>>> 7f3a6cb8
-			if err != nil {
-				return err
-			}
-
-<<<<<<< HEAD
-			config.signerID[params.Signer] = resp.SignerId
-			externalSender = resp.ExternalSender
-		}
-
-		// Create a GroupContextExtensions proposal adding the signer
-		{
-			client := config.ActorClients[step.Actor]
-			req := &pb.AddExternalSignerRequest{
-				StateId:        config.stateID[step.Actor],
-				ExternalSender: externalSender,
-			}
-			resp, err := client.rpc.AddExternalSigner(ctx(), req)
-=======
+			if err != nil {
+				return err
+			}
+
 			config.stateID[params.Welcomer] = resp.StateId
 			welcome = resp.Welcome
 			reinitEpochAuthenticator = resp.EpochAuthenticator
@@ -1319,18 +1245,10 @@
 				RatchetTree: ratchetTree,
 			}
 			resp, err := client.rpc.HandleReInitWelcome(ctx(), req)
->>>>>>> 7f3a6cb8
-			if err != nil {
-				return err
-			}
-
-<<<<<<< HEAD
-			config.StoreMessage(index, "proposal", resp.Proposal)
-		}
-
-	case ActionExternalSignerProposal:
-		var params ExternalSignerProposalStepParams
-=======
+			if err != nil {
+				return err
+			}
+
 			if !bytes.Equal(resp.EpochAuthenticator, reinitEpochAuthenticator) {
 				return fmt.Errorf("Member [%s] failed to agree on reinit epoch authenticator", member)
 			}
@@ -1346,24 +1264,11 @@
 		// XXX(RLB): Also, this step does not write any output to the transcript
 		// right now, for similar reasons to ActionReInit and previous XXX note.
 		var params BranchStepParams
->>>>>>> 7f3a6cb8
-		err := json.Unmarshal(step.Raw, &params)
-		if err != nil {
-			return err
-		}
-
-<<<<<<< HEAD
-		// Get GroupInfo and ratchet tree from the `member`
-		var groupInfo []byte
-		var ratchetTree []byte
-		{
-			client := config.ActorClients[params.Member]
-			req := &pb.GroupInfoRequest{
-				StateId:      config.stateID[params.Member],
-				ExternalTree: true,
-			}
-			resp, err := client.rpc.GroupInfo(ctx(), req)
-=======
+		err := json.Unmarshal(step.Raw, &params)
+		if err != nil {
+			return err
+		}
+
 		// Get KeyPackages from the members
 		transactionIDs := map[string]uint32{}
 		keyPackages := [][]byte{}
@@ -1374,21 +1279,10 @@
 				Identity:    []byte(member),
 			}
 			resp, err := client.rpc.CreateKeyPackage(ctx(), req)
->>>>>>> 7f3a6cb8
-			if err != nil {
-				return err
-			}
-
-<<<<<<< HEAD
-			groupInfo = resp.GroupInfo
-			ratchetTree = resp.RatchetTree
-		}
-
-		// Get a proposal from the `actor`
-		{
-			client := config.ActorClients[step.Actor]
-			description, err := params.Description.ProposalDescriptionToProto(config)
-=======
+			if err != nil {
+				return err
+			}
+
 			transactionIDs[member] = resp.TransactionId
 			keyPackages = append(keyPackages, resp.KeyPackage)
 		}
@@ -1408,20 +1302,10 @@
 				ExternalTree: params.ExternalTree,
 			}
 			resp, err := client.rpc.CreateBranch(ctx(), req)
->>>>>>> 7f3a6cb8
-			if err != nil {
-				return err
-			}
-
-<<<<<<< HEAD
-			req := &pb.ExternalSignerProposalRequest{
-				SignerId:    config.signerID[step.Actor],
-				GroupInfo:   groupInfo,
-				RatchetTree: ratchetTree,
-				Description: description,
-			}
-			resp, err := client.rpc.ExternalSignerProposal(ctx(), req)
-=======
+			if err != nil {
+				return err
+			}
+
 			welcome = resp.Welcome
 			epochAuthenticator = resp.EpochAuthenticator
 			if params.ExternalTree {
@@ -1441,20 +1325,142 @@
 				RatchetTree:   ratchetTree,
 			}
 			resp, err := client.rpc.HandleBranch(ctx(), req)
->>>>>>> 7f3a6cb8
-			if err != nil {
-				return err
-			}
-
-<<<<<<< HEAD
-			config.StoreMessage(index, "proposal", resp.Proposal)
-=======
+			if err != nil {
+				return err
+			}
+
 			if !bytes.Equal(resp.EpochAuthenticator, epochAuthenticator) {
 				return fmt.Errorf("Member [%s] failed to agree on epoch authenticator", member)
 			}
 
 			config.stateID[member] = resp.StateId
->>>>>>> 7f3a6cb8
+		}
+
+	case ActionNewMemberAddProposal:
+		var params NewMemberAddProposalStepParams
+		err := json.Unmarshal(step.Raw, &params)
+		if err != nil {
+			return err
+		}
+
+		// Get a GroupInfo from the `actor`
+		var groupInfo []byte
+		{
+			client := config.ActorClients[step.Actor]
+			req := &pb.GroupInfoRequest{
+				StateId: config.stateID[step.Actor],
+			}
+			resp, err := client.rpc.GroupInfo(ctx(), req)
+			if err != nil {
+				return err
+			}
+
+			groupInfo = resp.GroupInfo
+		}
+
+		// Get a self-signed Add proposal from the joiner
+		{
+			client := config.ActorClients[params.Joiner]
+			req := &pb.NewMemberAddProposalRequest{
+				GroupInfo: groupInfo,
+				Identity:  []byte(params.Joiner),
+			}
+			resp, err := client.rpc.NewMemberAddProposal(ctx(), req)
+			if err != nil {
+				return err
+			}
+
+			config.transactionID[params.Joiner] = resp.TransactionId
+			config.StoreMessage(index, "proposal", resp.Proposal)
+			config.StoreMessage(index, "init_priv", resp.InitPriv)
+			config.StoreMessage(index, "encryption_priv", resp.EncryptionPriv)
+			config.StoreMessage(index, "signature_priv", resp.SignaturePriv)
+		}
+
+	case ActionAddExternalSigner:
+		var params AddExternalSignerStepParams
+		err := json.Unmarshal(step.Raw, &params)
+		if err != nil {
+			return err
+		}
+
+		// Create the external signer
+		var externalSender []byte
+		{
+			client := config.ActorClients[params.Signer]
+			req := &pb.CreateExternalSignerRequest{
+				CipherSuite: config.CipherSuite,
+				Identity:    []byte(params.Signer),
+			}
+			resp, err := client.rpc.CreateExternalSigner(ctx(), req)
+			if err != nil {
+				return err
+			}
+
+			config.signerID[params.Signer] = resp.SignerId
+			externalSender = resp.ExternalSender
+		}
+
+		// Create a GroupContextExtensions proposal adding the signer
+		{
+			client := config.ActorClients[step.Actor]
+			req := &pb.AddExternalSignerRequest{
+				StateId:        config.stateID[step.Actor],
+				ExternalSender: externalSender,
+			}
+			resp, err := client.rpc.AddExternalSigner(ctx(), req)
+			if err != nil {
+				return err
+			}
+
+			config.StoreMessage(index, "proposal", resp.Proposal)
+		}
+
+	case ActionExternalSignerProposal:
+		var params ExternalSignerProposalStepParams
+		err := json.Unmarshal(step.Raw, &params)
+		if err != nil {
+			return err
+		}
+
+		// Get GroupInfo and ratchet tree from the `member`
+		var groupInfo []byte
+		var ratchetTree []byte
+		{
+			client := config.ActorClients[params.Member]
+			req := &pb.GroupInfoRequest{
+				StateId:      config.stateID[params.Member],
+				ExternalTree: true,
+			}
+			resp, err := client.rpc.GroupInfo(ctx(), req)
+			if err != nil {
+				return err
+			}
+
+			groupInfo = resp.GroupInfo
+			ratchetTree = resp.RatchetTree
+		}
+
+		// Get a proposal from the `actor`
+		{
+			client := config.ActorClients[step.Actor]
+			description, err := params.Description.ProposalDescriptionToProto(config)
+			if err != nil {
+				return err
+			}
+
+			req := &pb.ExternalSignerProposalRequest{
+				SignerId:    config.signerID[step.Actor],
+				GroupInfo:   groupInfo,
+				RatchetTree: ratchetTree,
+				Description: description,
+			}
+			resp, err := client.rpc.ExternalSignerProposal(ctx(), req)
+			if err != nil {
+				return err
+			}
+
+			config.StoreMessage(index, "proposal", resp.Proposal)
 		}
 
 	default:
