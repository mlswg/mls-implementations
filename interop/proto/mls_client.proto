syntax = "proto3";

option go_package = "github.com/mlswg/mls-implementations/interop/proto";

package mls_client;

// A wrapper around an MLS client implementation
service MLSClient {
  // The human-readable name of the stack
  rpc Name(NameRequest) returns (NameResponse) {}

  // List of supported ciphersuites
  rpc SupportedCiphersuites(SupportedCiphersuitesRequest) returns (SupportedCiphersuitesResponse) {}

  // Ways to become a member of a group
  rpc CreateGroup(CreateGroupRequest) returns (CreateGroupResponse) {}
  rpc CreateKeyPackage(CreateKeyPackageRequest) returns (CreateKeyPackageResponse) {}
  rpc JoinGroup(JoinGroupRequest) returns (JoinGroupResponse) {}
  rpc ExternalJoin(ExternalJoinRequest) returns (ExternalJoinResponse) {}

  // Operations using a group state
  rpc GroupInfo(GroupInfoRequest) returns (GroupInfoResponse) {}
  rpc StateAuth(StateAuthRequest) returns (StateAuthResponse) {}
  rpc Export(ExportRequest) returns (ExportResponse) {}
  rpc Protect(ProtectRequest) returns (ProtectResponse) {}
  rpc Unprotect(UnprotectRequest) returns (UnprotectResponse) {}
  rpc StorePSK(StorePSKRequest) returns (StorePSKResponse) {}
  
  rpc AddProposal(AddProposalRequest) returns (ProposalResponse) {}
  rpc UpdateProposal(UpdateProposalRequest) returns (ProposalResponse) {}
  rpc RemoveProposal(RemoveProposalRequest) returns (ProposalResponse) {}
  rpc ExternalPSKProposal(ExternalPSKProposalRequest) returns (ProposalResponse) {}
  rpc ResumptionPSKProposal(ResumptionPSKProposalRequest) returns (ProposalResponse) {}
  rpc GroupContextExtensionsProposal(GroupContextExtensionsProposalRequest) returns (ProposalResponse) {}
  
  rpc Commit(CommitRequest) returns (CommitResponse) {}
  rpc HandleCommit(HandleCommitRequest) returns (HandleCommitResponse) {}
  rpc HandlePendingCommit(HandlePendingCommitRequest) returns (HandleCommitResponse) {}

<<<<<<< HEAD
  // External proposals
  rpc NewMemberAddProposal(NewMemberAddProposalRequest) returns (NewMemberAddProposalResponse) {}
  rpc CreateExternalSigner(CreateExternalSignerRequest) returns (CreateExternalSignerResponse) {}
  rpc AddExternalSigner(AddExternalSignerRequest) returns (ProposalResponse) {}
  rpc ExternalSignerProposal(ExternalSignerProposalRequest) returns (ProposalResponse) {}
=======
  // Reinitialization
  rpc ReInitProposal(ReInitProposalRequest) returns (ProposalResponse) {}
  rpc ReInitCommit(CommitRequest) returns (CommitResponse) {}
  rpc HandlePendingReInitCommit(HandlePendingCommitRequest) returns (HandleReInitCommitResponse) {}
  rpc HandleReInitCommit(HandleCommitRequest) returns (HandleReInitCommitResponse) {}
  rpc ReInitWelcome(ReInitWelcomeRequest) returns (ReInitWelcomeResponse) {}
  rpc HandleReInitWelcome(HandleReInitWelcomeRequest) returns (JoinGroupResponse) {}

  // Subgroup Branching
  rpc CreateBranch(CreateBranchRequest) returns (CreateBranchResponse) {}
  rpc HandleBranch(HandleBranchRequest) returns (HandleBranchResponse) {}
>>>>>>> 7f3a6cb8
}

// rpc Name
message NameRequest {}

message NameResponse {
  string name = 1;
}

// rpc SupportedCiphersuites
message SupportedCiphersuitesRequest {}

message SupportedCiphersuitesResponse {
  repeated uint32 ciphersuites = 1; // Actually uint16 ciphersuite values
}

// rpc CreateGroup
// XXX(RLB): Credential type is omitted; let's just use Basic for these tests
message CreateGroupRequest { 
  bytes group_id = 1;
  uint32 cipher_suite = 2; // Actually uint16
  bool encrypt_handshake = 3;
  bytes identity = 4;
}

message CreateGroupResponse {
  uint32 state_id = 1;
}

// rpc CreateKeyPackage
message CreateKeyPackageRequest {
  uint32 cipher_suite = 1;
  bytes identity = 2;
}

message CreateKeyPackageResponse {
  uint32 transaction_id = 1;
  bytes key_package = 2;
  bytes init_priv = 3;
  bytes encryption_priv = 4;
  bytes signature_priv = 5;
}

// rpc JoinGroup
message JoinGroupRequest {
  uint32 transaction_id = 1;
  bytes welcome = 2;
  bool encrypt_handshake = 3;
  bytes identity = 4;
  bytes ratchet_tree = 5;
}

message JoinGroupResponse { 
  uint32 state_id = 1;
  bytes epoch_authenticator = 2;
}

// rpc ExternalJoin
message PreSharedKey {
  bytes psk_id = 1;
  bytes psk_secret = 2;
}

message ExternalJoinRequest {
  bytes group_info = 1;
  bytes ratchet_tree = 2;
  bool encrypt_handshake = 3;
  bytes identity = 4;
  bool remove_prior = 5;
  repeated PreSharedKey psks = 6;
}

message ExternalJoinResponse {
  uint32 state_id = 1;
  bytes commit = 2;
  bytes epoch_authenticator = 3;
}

// rpc GroupInfo
message GroupInfoRequest {
  uint32 state_id = 1;
  bool external_tree = 2;
}

message GroupInfoResponse {
  bytes group_info = 1;
  bytes ratchet_tree = 2;
}

// rpc StateAuth
message StateAuthRequest {
  uint32 state_id = 1;
}

message StateAuthResponse {
  bytes state_auth_secret = 1;
}

// rpc Export
message ExportRequest {
  uint32 state_id = 1;
  string label = 2;
  bytes context = 3;
  uint32 key_length = 4;
}

message ExportResponse {
  bytes exported_secret = 1;
}

// rpc Protect
message ProtectRequest {
  uint32 state_id = 1;
  bytes authenticated_data = 2;
  bytes plaintext = 3;
}

message ProtectResponse { 
  bytes ciphertext = 1;
}

// rpc Unprotect
message UnprotectRequest {
  uint32 state_id = 1;
  bytes ciphertext = 2;
}

message UnprotectResponse {
  bytes authenticated_data = 1;
  bytes plaintext = 2;
}

// rpc StorePSK
message StorePSKRequest {
  uint32 state_or_transaction_id = 1;
  bytes psk_id = 2;
  bytes psk_secret = 3;
}

message StorePSKResponse {}

// rpc AddProposal
message AddProposalRequest {
  uint32 state_id = 1;
  bytes key_package = 2;
}

message ProposalResponse {
  bytes proposal = 1;
}

// rpc UpdateProposal
message UpdateProposalRequest {
  uint32 state_id = 1;
}

// rpc RemoveProposal
message RemoveProposalRequest {
  uint32 state_id = 1;
  bytes removed_id = 2;
}

// rpc ExternalPSKProposal
message ExternalPSKProposalRequest {
  uint32 state_id = 1;
  bytes psk_id = 2;
}

// rpc ResumptionPSKProposal
message ResumptionPSKProposalRequest {
  uint32 state_id = 1;
  uint64 epoch_id = 2;
}

// rpc GroupContextExtensionsProposal
message Extension {
  uint32 extension_type = 1;
  bytes extension_data = 2;
}

message GroupContextExtensionsProposalRequest {
  uint32 state_id = 1;
  repeated Extension extensions = 2;
}

message ProposalDescription {
  bytes proposal_type = 1; // One of "add", "remove", "externalPSK", "resumptionPSK", "groupContextExtensions"
  bytes key_package = 2; // Required if proposal_type is "add"
  bytes removed_id = 3; // Required if proposal_type is "remove"
  bytes psk_id = 4; // Required if proposal_type is "externalPSK"
  uint64 epoch_id = 5; // Required if proposal_type is "resumptionPSK"
  repeated Extension extensions = 6; // Required if proposal_type is "groupContextExtensions"
}

// rpc Commit
// Note: CommitResponse.ratchet_tree should be empty if CommitRequest.external_tree is not true
message CommitRequest {
  uint32 state_id = 1;
  repeated bytes by_reference = 2;
  repeated ProposalDescription by_value = 3;
  bool force_path = 4;
  bool external_tree = 5;
}

message CommitResponse {
  bytes commit = 1;
  bytes welcome = 2;
  bytes ratchet_tree = 3;
}

// rpc HandleCommit
message HandleCommitRequest {
  uint32 state_id = 1;
  repeated bytes proposal = 2;
  bytes commit = 3;
}

message HandleCommitResponse { 
  uint32 state_id = 1;
  bytes epoch_authenticator = 2;
}

// rpc HandlePendingCommit
message HandlePendingCommitRequest {
  uint32 state_id = 1;
}

<<<<<<< HEAD
// rpc NewMemberAddProposal
message NewMemberAddProposalRequest{
  bytes group_info = 1;
  bytes identity = 2;
}

message NewMemberAddProposalResponse{
  uint32 transaction_id = 1;
  bytes proposal = 2;
  bytes init_priv = 3;
  bytes encryption_priv = 4;
  bytes signature_priv = 5;
}

// rpc CreateExternalSigner
message CreateExternalSignerRequest{
  uint32 cipher_suite = 1;
  bytes identity = 2;
}

message CreateExternalSignerResponse{
  uint32 signer_id = 1;
  bytes external_sender = 2;
}

// rpc AddExternalSignerProposal
message AddExternalSignerRequest{
  uint32 state_id = 1;
  bytes external_sender = 2;
}

message AddExternalSignerResponse {
  bytes proposal = 1;
  uint32 signer_index = 2;
}

// rpc ExternalSignerProposal
message ExternalSignerProposalRequest{
  uint32 signer_id = 1;
  uint32 signer_index = 2;
  bytes group_info = 3;
  bytes ratchet_tree = 4;
  ProposalDescription description = 5;
=======
// rpc ReInitProposal
message ReInitProposalRequest {
  uint32 state_id = 1;
  uint32 cipher_suite = 2;
  bytes group_id = 3;
  repeated Extension extensions = 4;
}

// rpc ReInitCommit
// (uses CommitRequest / CommitResponse)

// rpc HandlePendingReInitCommit
// rpc HandleReInitCommit
// (uses HandleCommitRequest)
message HandleReInitCommitResponse {
  uint32 reinit_id = 1;
  bytes key_package = 2;
  bytes epoch_authenticator = 3;
}

// rpc ReInitWelcome
message ReInitWelcomeRequest {
  uint32 reinit_id = 1;
  repeated bytes key_package = 2;
  bool force_path = 3;
  bool external_tree = 4;
}

message ReInitWelcomeResponse {
  uint32 state_id = 1;
  bytes welcome = 2;
  bytes ratchet_tree = 3;
  bytes epoch_authenticator = 4;
}

// rpc HandleReInitWelcome
message HandleReInitWelcomeRequest {
  uint32 reinit_id = 1;
  bytes welcome = 2;
  bytes ratchet_tree = 3;
}


// rpc CreateBranch
message CreateBranchRequest {
  uint32 state_id = 1;
  bytes group_id = 2;
  repeated Extension extensions = 3;
  repeated bytes key_packages = 4;
  bool force_path = 5;
  bool external_tree = 6;
}

message CreateBranchResponse {
  uint32 state_id = 1;
  bytes welcome = 2;
  bytes ratchet_tree = 3;
  bytes epoch_authenticator = 4;
}

// rpc CreateBranch
message HandleBranchRequest {
  uint32 state_id = 1;
  uint32 transaction_id = 2;
  bytes welcome = 3;
  bytes ratchet_tree = 4;
}

message HandleBranchResponse {
  uint32 state_id = 1;
  bytes epoch_authenticator = 2;
>>>>>>> 7f3a6cb8
}<|MERGE_RESOLUTION|>--- conflicted
+++ resolved
@@ -37,13 +37,6 @@
   rpc HandleCommit(HandleCommitRequest) returns (HandleCommitResponse) {}
   rpc HandlePendingCommit(HandlePendingCommitRequest) returns (HandleCommitResponse) {}
 
-<<<<<<< HEAD
-  // External proposals
-  rpc NewMemberAddProposal(NewMemberAddProposalRequest) returns (NewMemberAddProposalResponse) {}
-  rpc CreateExternalSigner(CreateExternalSignerRequest) returns (CreateExternalSignerResponse) {}
-  rpc AddExternalSigner(AddExternalSignerRequest) returns (ProposalResponse) {}
-  rpc ExternalSignerProposal(ExternalSignerProposalRequest) returns (ProposalResponse) {}
-=======
   // Reinitialization
   rpc ReInitProposal(ReInitProposalRequest) returns (ProposalResponse) {}
   rpc ReInitCommit(CommitRequest) returns (CommitResponse) {}
@@ -55,7 +48,12 @@
   // Subgroup Branching
   rpc CreateBranch(CreateBranchRequest) returns (CreateBranchResponse) {}
   rpc HandleBranch(HandleBranchRequest) returns (HandleBranchResponse) {}
->>>>>>> 7f3a6cb8
+
+  // External proposals
+  rpc NewMemberAddProposal(NewMemberAddProposalRequest) returns (NewMemberAddProposalResponse) {}
+  rpc CreateExternalSigner(CreateExternalSignerRequest) returns (CreateExternalSignerResponse) {}
+  rpc AddExternalSigner(AddExternalSignerRequest) returns (ProposalResponse) {}
+  rpc ExternalSignerProposal(ExternalSignerProposalRequest) returns (ProposalResponse) {}
 }
 
 // rpc Name
@@ -283,7 +281,79 @@
   uint32 state_id = 1;
 }
 
-<<<<<<< HEAD
+// rpc ReInitProposal
+message ReInitProposalRequest {
+  uint32 state_id = 1;
+  uint32 cipher_suite = 2;
+  bytes group_id = 3;
+  repeated Extension extensions = 4;
+}
+
+// rpc ReInitCommit
+// (uses CommitRequest / CommitResponse)
+
+// rpc HandlePendingReInitCommit
+// rpc HandleReInitCommit
+// (uses HandleCommitRequest)
+message HandleReInitCommitResponse {
+  uint32 reinit_id = 1;
+  bytes key_package = 2;
+  bytes epoch_authenticator = 3;
+}
+
+// rpc ReInitWelcome
+message ReInitWelcomeRequest {
+  uint32 reinit_id = 1;
+  repeated bytes key_package = 2;
+  bool force_path = 3;
+  bool external_tree = 4;
+}
+
+message ReInitWelcomeResponse {
+  uint32 state_id = 1;
+  bytes welcome = 2;
+  bytes ratchet_tree = 3;
+  bytes epoch_authenticator = 4;
+}
+
+// rpc HandleReInitWelcome
+message HandleReInitWelcomeRequest {
+  uint32 reinit_id = 1;
+  bytes welcome = 2;
+  bytes ratchet_tree = 3;
+}
+
+
+// rpc CreateBranch
+message CreateBranchRequest {
+  uint32 state_id = 1;
+  bytes group_id = 2;
+  repeated Extension extensions = 3;
+  repeated bytes key_packages = 4;
+  bool force_path = 5;
+  bool external_tree = 6;
+}
+
+message CreateBranchResponse {
+  uint32 state_id = 1;
+  bytes welcome = 2;
+  bytes ratchet_tree = 3;
+  bytes epoch_authenticator = 4;
+}
+
+// rpc CreateBranch
+message HandleBranchRequest {
+  uint32 state_id = 1;
+  uint32 transaction_id = 2;
+  bytes welcome = 3;
+  bytes ratchet_tree = 4;
+}
+
+message HandleBranchResponse {
+  uint32 state_id = 1;
+  bytes epoch_authenticator = 2;
+}
+
 // rpc NewMemberAddProposal
 message NewMemberAddProposalRequest{
   bytes group_info = 1;
@@ -327,77 +397,4 @@
   bytes group_info = 3;
   bytes ratchet_tree = 4;
   ProposalDescription description = 5;
-=======
-// rpc ReInitProposal
-message ReInitProposalRequest {
-  uint32 state_id = 1;
-  uint32 cipher_suite = 2;
-  bytes group_id = 3;
-  repeated Extension extensions = 4;
-}
-
-// rpc ReInitCommit
-// (uses CommitRequest / CommitResponse)
-
-// rpc HandlePendingReInitCommit
-// rpc HandleReInitCommit
-// (uses HandleCommitRequest)
-message HandleReInitCommitResponse {
-  uint32 reinit_id = 1;
-  bytes key_package = 2;
-  bytes epoch_authenticator = 3;
-}
-
-// rpc ReInitWelcome
-message ReInitWelcomeRequest {
-  uint32 reinit_id = 1;
-  repeated bytes key_package = 2;
-  bool force_path = 3;
-  bool external_tree = 4;
-}
-
-message ReInitWelcomeResponse {
-  uint32 state_id = 1;
-  bytes welcome = 2;
-  bytes ratchet_tree = 3;
-  bytes epoch_authenticator = 4;
-}
-
-// rpc HandleReInitWelcome
-message HandleReInitWelcomeRequest {
-  uint32 reinit_id = 1;
-  bytes welcome = 2;
-  bytes ratchet_tree = 3;
-}
-
-
-// rpc CreateBranch
-message CreateBranchRequest {
-  uint32 state_id = 1;
-  bytes group_id = 2;
-  repeated Extension extensions = 3;
-  repeated bytes key_packages = 4;
-  bool force_path = 5;
-  bool external_tree = 6;
-}
-
-message CreateBranchResponse {
-  uint32 state_id = 1;
-  bytes welcome = 2;
-  bytes ratchet_tree = 3;
-  bytes epoch_authenticator = 4;
-}
-
-// rpc CreateBranch
-message HandleBranchRequest {
-  uint32 state_id = 1;
-  uint32 transaction_id = 2;
-  bytes welcome = 3;
-  bytes ratchet_tree = 4;
-}
-
-message HandleBranchResponse {
-  uint32 state_id = 1;
-  bytes epoch_authenticator = 2;
->>>>>>> 7f3a6cb8
 }